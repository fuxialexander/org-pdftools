#+TITLE: org-pdftools: a custom org link type for pdf-tools

This project was inspired by and built upon ~org-pdfview~ from @markus1189.
* Installation

You can now install ~org-pdftools~ and ~org-noter-pdftools~ from MELPA!

[[https://melpa.org/#/org-pdftools][file:https://melpa.org/packages/org-pdftools-badge.svg]]

[[https://melpa.org/#/org-pdftools][file:https://melpa.org/packages/org-noter-pdftools-badge.svg]]

* Usage

#+BEGIN_SRC elisp
(use-package org-pdftools
  :hook (org-load . org-pdftools-setup-link))

(use-package org-noter-pdftools
  :after org-noter
  :config
  (with-eval-after-load 'pdf-annot
<<<<<<< HEAD
    (setq pdf-annot-activate-handler-functions '(org-noter-pdftools-jump-to-note))))
=======
    (add-hook 'pdf-annot-activate-handler-functions #'org-noter-pdftools-jump-to-note)))
>>>>>>> 5a25f65c
#+END_SRC

* Latest release note
- HTML exported link now have a "#page=n" postfix, which should make browsers like Chrome open the corresponding page.
- You can now customize the link description format using ~org-pdftools-get-desc-function~
- Added ~org-noter-pdftools-embed-org-note-to-pdf~, ~org-noter-pdftools-embed-all-org-note-to-pdf~ to copy one or all *org-noter annotation headings* (the ones with a ~annot-id~ and ~org-pdftools link~) to the corresponding PDF file.
- Added ~org-noter-pdftools-embed-org-buffer-to-pdf~ to copy the whole *org-noter* buffer to a annotation in the left upper corner of the first page in the PDF.
- Added ~org-noter-pdftools-jump-to-note~ config in the README.
- The prefix of pdftools link can now be customized using ~org-pdftools-link-prefix~, and the default is now set to "pdf"
- The ~org-pdftools-search-string-separator~ is now set to ~??~ to avoid org fontification problem
- You can now specify how the path of pdf is stored using two function:
  - ~org-pdftools-path-generator~ takes ~buffer-file-name~ as an argument, and output a translated path. Default to ~abbreviate-file-name~
  - ~org-pdftools-path-resolver~ takes a translated path as an argument and translate it back to absolute path. Default to ~expand-file-name~

* Current features
The provided function includes:
- [X] (Sort-of) backward compatibility with org-pdfview: simply change the link prefix from
  ~pdfview:~ to ~pdftools:~.
- [X] The reason this URL prefix change was proposed is that ~pdftools:~ links can
  also point to ~pdf-occur~ searchs. Multi-file search is also supported.
- [X] There is also support for ~pdf-isearch~.
- [X] Beyond the original link implementation that stores only file path and page
  number, now you can store the precise location of annotations.
- [X] If there are selected texts on the current PDF page, it will be ~marked-up~
  using pdf-tools markup functions (by default, underline) automatically and the
  corresponding annotation id is stored in the link.

* Integration with ~org-noter~
You can use the vanilla ~org-noter~ now.

- [X] Integrate with ~org-noter~, such that ~org-noter~ can remember the precise
  location (in the resolution of the exact annotation).
- [X] Jump from a PDF annotation to a associated org-heading ~org-noter-sync-*~ and
  ~org-noter-jump-to-heading~.
- [X] Transform old org-noter notes to newer ones and sync with the corresponding
  PDF. ~org-noter-convert-old-notes~
- [-] PDF annotation will have full and synced information with the associated
  org-note. (Besides the note content, each annotate will record the IDs of the
  corresponding org heading and potentially even it's parent org heading, such
  that tree-rebuild is possible.)

* Planed features
This is the first step of a set of overhauls of Emacs PDF notetaking experience.
The features below are planned (either in this package or as PR to other
packages):
- [-] Optionally grab image/text excerpt from the PDF and insert below the
  corresponding org-heading.
  Please refer to ~pdf-view-extract-region-image~, not sure what's the best way
  to integrate it.
- [ ] Link export with image/text-based excerpt from the PDF.
- [ ] (Long-term) Org <-> PDF Annotation converter.<|MERGE_RESOLUTION|>--- conflicted
+++ resolved
@@ -19,11 +19,7 @@
   :after org-noter
   :config
   (with-eval-after-load 'pdf-annot
-<<<<<<< HEAD
-    (setq pdf-annot-activate-handler-functions '(org-noter-pdftools-jump-to-note))))
-=======
     (add-hook 'pdf-annot-activate-handler-functions #'org-noter-pdftools-jump-to-note)))
->>>>>>> 5a25f65c
 #+END_SRC
 
 * Latest release note
